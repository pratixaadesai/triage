import functools
import io
import logging
import time
import warnings

import numpy
import pandas
from sqlalchemy.orm import sessionmaker

from . import metrics
from .utils import db_retry, sort_predictions_and_labels


def generate_binary_at_x(test_predictions, x_value, unit="top_n"):
    """Generate subset of predictions based on top% or absolute

    Args:
        test_predictions (list) A list of predictions, sorted by risk desc
        x_value (int) The percentile or absolute value desired
        unit (string, default 'top_n') The subsetting method desired,
            either percentile or top_n

    Returns: (list) The predictions subset
    """
    if unit == "percentile":
        cutoff_index = int(len(test_predictions) * (x_value / 100.00))
    else:
        cutoff_index = x_value
    test_predictions_binary = [
        1 if x < cutoff_index else 0 for x in range(len(test_predictions))
    ]
    return test_predictions_binary


class ModelEvaluator(object):
    """An object that can score models based on its known metrics"""

    """Available metric calculation functions

    Each value is expected to be a function that takes in the following params
    (predictions_proba, predictions_binary, labels, parameters)
    and return a numeric score
    """
    available_metrics = {
        "precision@": metrics.precision,
        "recall@": metrics.recall,
        "fbeta@": metrics.fbeta,
        "f1": metrics.f1,
        "accuracy": metrics.accuracy,
        "roc_auc": metrics.roc_auc,
        "average precision score": metrics.avg_precision,
        "true positives@": metrics.true_positives,
        "true negatives@": metrics.true_negatives,
        "false positives@": metrics.false_positives,
        "false negatives@": metrics.false_negatives,
        "fpr@": metrics.fpr,
    }

    def __init__(
        self,
        testing_metric_groups,
        training_metric_groups,
        db_engine,
        sort_seed=None,
        custom_metrics=None,
    ):
        """
        Args:
            testing_metric_groups (list) A list of groups of metric/configurations
                to use for evaluating all given models

                Each entry is a dict, with a list of metrics, and potentially
                    thresholds and parameter lists. Each metric is expected to
                    be a key in self.available_metrics

                Examples:

                testing_metric_groups = [{
                    'metrics': ['precision@', 'recall@'],
                    'thresholds': {
                        'percentiles': [5.0, 10.0],
                        'top_n': [5, 10]
                    }
                }, {
                    'metrics': ['f1'],
                }, {
                    'metrics': ['fbeta@'],
                    'parameters': [{'beta': 0.75}, {'beta': 1.25}]
                }]
            training_metric_groups (list) metrics to be calculated on training set,
                in the same form as testing_metric_groups
            db_engine (sqlalchemy.engine)
            sort_seed (int) the seed to set in random.set_seed() to break ties
                when sorting predictions
            custom_metrics (dict) Functions to generate metrics
                not available by default
                Each function is expected take in the following params:
                (predictions_proba, predictions_binary, labels, parameters)
                and return a numeric score
        """
        self.testing_metric_groups = testing_metric_groups
        self.training_metric_groups = training_metric_groups
        self.db_engine = db_engine
        self.sort_seed = sort_seed or int(time.time())
        if custom_metrics:
            self._validate_metrics(custom_metrics)
            self.available_metrics.update(custom_metrics)

    @property
    def sessionmaker(self):
        return sessionmaker(bind=self.db_engine)

    def _subset_labels_and_predictions(
        self,
        matrix_store,
        predictions_proba,
        subset_query,
        model_id,
    ):
        """Runs the subset query and returns only the predictions and labels
        relevant for the subset.

        Args:
            matrix_store (catwalk.storage.MatrixStore) a wrapper for the
                prediction matrix and metadata
            predictions_proba (list) Probability predictions
            subset_query (str) A query against the predictions table that
                produces two columns, entity_id and as_of_date, with
                placeholders for the results_schema name, the list of
                as_of_dates in the matrix, and the model_id
            model_id (int) the id of the model being evaluated

        Returns: the labels (pandas.Series) and predictions (numpy.array) 
        """
        logging.info("Subsetting labels and predictions")
        labels = matrix_store.labels()
        logging.info(labels)
        indexed_predictions = pandas.Series(predictions_proba, index=labels.index)
        
        index_subset = self._query_to_pandas_index(
            subset_query.format(
                model_id=model_id,
                as_of_dates=[d.strftime("%Y-%m-%d %H:%M:%S.%f") for d in matrix_store.as_of_dates],
                results_schema=matrix_store.matrix_type.prediction_obj.__table_args__["schema"],
            ),
            index_columns=["entity_id", "as_of_date"],
        )

        labels_subset = labels.loc[index_subset]
        predictions_subset = indexed_predictions.loc[index_subset].values

        logging.debug(f"len(labels_subset) entities in subset out of len(labels) in matrix.")

        return (labels_subset, predictions_subset)
    
    def _query_to_pandas_index(self, query_string, index_columns):
        """Given a query, create a pandas.Index or MultiIndex object containing
        the given columns.

        Args:
            query_string (str) query to send
            index_columns (list) list of columns to create the index from

        Returns: (pandas.Index or pandas.MultiIndex) the requested index
        """
        copy_sql = f"COPY ({query_string}) TO STDOUT WITH CSV HEADER"
        conn = self.db_engine.raw_connection()
        cur = conn.cursor()
        out = io.StringIO()
        logging.debug(f"Running query {copy_sql} to get subset")
        cur.copy_expert(copy_sql, out)
        out.seek(0)
        df = pandas.read_csv(out, parse_dates=["as_of_date"], index_col=index_columns)
        
        return df.index

    def _validate_metrics(self, custom_metrics):
        for name, met in custom_metrics.items():
            if not hasattr(met, "greater_is_better"):
                raise ValueError(
                    "Custom metric {} missing greater_is_better "
                    "attribute".format(name)
                )
            elif met.greater_is_better not in (True, False):
                raise ValueError(
                    "For custom metric {} greater_is_better must be "
                    "boolean True or False".format(name)
                )

    def _build_parameter_string(
        self,
        threshold_unit,
        threshold_value,
        parameter_combination,
        threshold_specified_by_user,
    ):
        """Encode the metric parameters and threshold into a short, human-parseable string

        Examples are: '100_abs', '5_pct'

        Args:
            threshold_unit (string) the type of threshold, either 'percentile' or 'top_n'
            threshold_value (int) the numeric threshold,
            parameter_combination (dict) The non-threshold parameter keys and values used
                Usually this will be empty, but an example would be {'beta': 0.25}

        Returns: (string) A short, human-parseable string
        """
        full_params = parameter_combination.copy()
        if threshold_specified_by_user:
            short_threshold_unit = "pct" if threshold_unit == "percentile" else "abs"
            full_params[short_threshold_unit] = threshold_value
        parameter_string = "/".join(
            ["{}_{}".format(val, key) for key, val in full_params.items()]
        )
        return parameter_string

    def _filter_nan_labels(self, predicted_classes, labels):
        """Filter missing labels and their corresponding predictions

        Args:
            predicted_classes (list) Predicted binary classes, of same length as labels
            labels (list) Labels, maybe containing NaNs

        Returns: (tuple) Copies of the input lists, with NaN labels removed
        """
        labels = numpy.array(labels)
        predicted_classes = numpy.array(predicted_classes)
        nan_mask = numpy.isfinite(labels)
        return ((predicted_classes[nan_mask]).tolist(), (labels[nan_mask]).tolist())

    def _evaluations_for_threshold(
        self,
        metrics,
        parameters,
        predictions_proba,
        labels,
        evaluation_table_obj,
        threshold_unit,
        threshold_value,
        threshold_specified_by_user=True,
    ):
        """Generate evaluations for a given threshold in a metric group,
        and create ORM objects to hold them

        Args:
            metrics (list) names of metric to compute
            parameters (list) dicts holding parameters to pass to metrics
            predictions_proba (list) Probability predictions
            labels (list) True labels (may have NaNs)
            threshold_unit (string) the type of threshold, either 'percentile' or 'top_n'
            threshold_value (int) the numeric threshold,
            threshold_specified_by_user (bool) Whether or not there was any threshold
                specified by the user. Defaults to True
            evaluation_table_obj (schema.TestEvaluation, TrainEvaluation,
                TestSubsetEvaluation, or TrainSubsetEvaluation) specifies to
                which table to add the evaluations

        Returns: (list) results_schema.TrainEvaluation or TestEvaluation objects
        Raises: UnknownMetricError if a given metric is not present in
            self.available_metrics
        """

        # using threshold configuration, convert probabilities to predicted classes
        predicted_classes = generate_binary_at_x(
            predictions_proba, threshold_value, unit=threshold_unit
        )
        # filter out null labels
        predicted_classes_with_labels, present_labels = self._filter_nan_labels(
            predicted_classes, labels
        )
        num_labeled_examples = len(present_labels)
        num_labeled_above_threshold = predicted_classes_with_labels.count(1)
        num_positive_labels = present_labels.count(1)
        evaluations = []
        for metric in metrics:
            if metric not in self.available_metrics:
                raise metrics.UnknownMetricError()

            for parameter_combination in parameters:
                try:
                    value = self.available_metrics[metric](
                        predictions_proba,
                        predicted_classes_with_labels,
                        present_labels,
                        parameter_combination,
                    )
                except:
                    warnings.warn(
                        f"{metric} not defined for parameter "
                        "{parameter_combination}. Inserting NULL for value.",
                        RuntimeWarning
                    )
                    value = None

                # convert the thresholds/parameters into something
                # more readable
                parameter_string = self._build_parameter_string(
                    threshold_unit=threshold_unit,
                    threshold_value=threshold_value,
                    parameter_combination=parameter_combination,
                    threshold_specified_by_user=threshold_specified_by_user,
                )

                logging.info(
                    "%s for %s%s, labeled examples %s "
                    "above threshold %s, positive labels %s, value %s",
                    evaluation_table_obj,
                    metric,
                    parameter_string,
                    num_labeled_examples,
                    num_labeled_above_threshold,
                    num_positive_labels,
                    value,
                )
                evaluations.append(
                    evaluation_table_obj(
                        metric=metric,
                        parameter=parameter_string,
                        value=value,
                        num_labeled_examples=num_labeled_examples,
                        num_labeled_above_threshold=num_labeled_above_threshold,
                        num_positive_labels=num_positive_labels,
                        sort_seed=self.sort_seed,
                    )
                )
        return evaluations

    def _evaluations_for_group(
        self,
        group,
        predictions_proba_sorted,
        labels_sorted,
        evaluation_table_obj,
    ):
        """Generate evaluations for a given metric group, and create ORM objects to hold them

        Args:
            group (dict) A configuration dictionary for the group.
                Should contain the key 'metrics', and optionally 'parameters' or 'thresholds'
            predictions_proba (list) Probability predictions
            labels (list) True labels (may have NaNs)
            evaluation_table_obj (schema.TestEvaluation, TrainEvaluation,
                TestSubsetEvaluation, or TrainSubsetEvaluation) specifies to
                which table to add the evaluations
        
        Returns: (list) results_schema.Evaluation objects
        """
        logging.info("Creating evaluations for metric group %s", group)
        parameters = group.get("parameters", [{}])
        generate_evaluations = functools.partial(
            self._evaluations_for_threshold,
            metrics=group["metrics"],
            parameters=parameters,
            predictions_proba=predictions_proba_sorted,
            labels=labels_sorted,
            evaluation_table_obj=evaluation_table_obj,
        )
        evaluations = []
        if "thresholds" not in group:
            logging.info(
                "Not a thresholded group, generating evaluation based on all predictions"
            )
            evaluations = evaluations + generate_evaluations(
                threshold_unit="percentile",
                threshold_value=100,
                threshold_specified_by_user=False,
            )

        for pct_thresh in group.get("thresholds", {}).get("percentiles", []):
            logging.info("Processing percent threshold %s", pct_thresh)
            evaluations = evaluations + generate_evaluations(
                threshold_unit="percentile", threshold_value=pct_thresh
            )

        for abs_thresh in group.get("thresholds", {}).get("top_n", []):
            logging.info("Processing absolute threshold %s", abs_thresh)
            evaluations = evaluations + generate_evaluations(
                threshold_unit="top_n", threshold_value=abs_thresh
            )
        return evaluations

    def needs_evaluations(self, matrix_store, model_id, subset_hash=''):
        """Returns whether or not all the configured metrics are present in the
        database for the given matrix and model.

        Args:
            matrix_store (triage.component.catwalk.storage.MatrixStore)
            model_id (int) A model id
            subset_hash (str) An identifier for the subset to be evaluated

        Returns:
            (bool) whether or not this matrix and model are missing any evaluations in the db
        """

        # assemble a list of evaluation objects from the config
        # by running the evaluation code with an empty list of predictions and labels
        eval_obj = matrix_store.matrix_type.evaluation_obj
        matrix_type = matrix_store.matrix_type
        if matrix_type.is_test:
            metric_groups_to_compute = self.testing_metric_groups
        else:
            metric_groups_to_compute = self.training_metric_groups
        evaluation_objects_from_config = [
            item
            for group in metric_groups_to_compute
            for item in self._evaluations_for_group(group, [], [], eval_obj)
        ]

        # assemble a list of evaluation objects from the database
        # by querying the unique metrics and parameters relevant to the passed-in matrix
        session = self.sessionmaker()
        evaluation_objects_in_db = session.query(eval_obj).filter_by(
            model_id=model_id,
            evaluation_start_time=matrix_store.as_of_dates[0],
            evaluation_end_time=matrix_store.as_of_dates[-1],
            as_of_date_frequency=matrix_store.metadata["as_of_date_frequency"],
            subset_hash=subset_hash,
        ).distinct(eval_obj.metric, eval_obj.parameter).all()

        # The list of needed metrics and parameters are all the unique metric/params from the config
        # not present in the unique metric/params from the db
        needed = bool(
            {(obj.metric, obj.parameter) for obj in evaluation_objects_from_config} -
            {(obj.metric, obj.parameter) for obj in evaluation_objects_in_db}
        )
        session.close()
        return needed

    def evaluate(
        self,
        predictions_proba,
        matrix_store,
        model_id,
        subset=None,
    ):
        """Evaluate a model based on predictions, and save the results

        Args:
            predictions_proba (numpy.array) List of prediction probabilities
            matrix_store (catwalk.storage.MatrixStore) a wrapper for the
                prediction matrix and metadata
            model_id (int) The database identifier of the model
            subset (dict) A dictionary containing a predictions query and a
                name for the subset to evaluate on, if any
        """
<<<<<<< HEAD
        evaluation_table_obj = matrix_store.matrix_type.evaluation_obj
        
        # If we are evaluating on a subset, we want to get just the labels and
        # predictions for the included entity-date pairs
        if subset:
=======
        # If we are evaluating on a subset, we want to get just the labels and
        # predictions for the included entity-date pairs and write to the
        # Test- or TrainSubsetEvaluations table, rather than the overall
        # Test- or TrainEvaluations table.
        if subset is not None:
            evaluation_table_obj = matrix_store.matrix_type.subset_evaluation_obj
>>>>>>> 890370b4
            labels, predictions_proba = self._subset_labels_and_predictions(
                    matrix_store,
                    predictions_proba,
                    subset["query"],
                    model_id,
            )
            subset_hash = subset["hash"]
        else:
<<<<<<< HEAD
            labels = matrix_store.labels()
            subset_hash = '' 
=======
            evaluation_table_obj = matrix_store.matrix_type.evaluation_obj
            labels = matrix_store.labels()
            subset_hash = None
>>>>>>> 890370b4
        
        matrix_type = matrix_store.matrix_type.string_name
        evaluation_start_time = matrix_store.as_of_dates[0]
        evaluation_end_time = matrix_store.as_of_dates[-1]
        as_of_date_frequency = matrix_store.metadata["as_of_date_frequency"]

        logging.info(
            "Generating evaluations for model id %s, evaluation range %s-%s, "
            "as_of_date frequency %s, subset %s",
            model_id,
            evaluation_start_time,
            evaluation_end_time,
            as_of_date_frequency,
            subset
        )

        predictions_proba_sorted, labels_sorted = sort_predictions_and_labels(
            predictions_proba, labels, self.sort_seed
        )
        evaluations = []
        matrix_type = matrix_store.matrix_type
        if matrix_type.is_test:
            metric_groups_to_compute = self.testing_metric_groups
        else:
            metric_groups_to_compute = self.training_metric_groups
        for group in metric_groups_to_compute:
            evaluations = evaluations + self._evaluations_for_group(
                group,
                predictions_proba_sorted,
                labels_sorted,
                evaluation_table_obj
            )

        logging.info(
            "Writing metrics to db: %s table for subset %s",
            matrix_type,
            subset
        )
        self._write_to_db(
            model_id,
            subset_hash,
            evaluation_start_time,
            evaluation_end_time,
            as_of_date_frequency,
            evaluations,
            evaluation_table_obj,
            subset_hash,
        )
        logging.info(
            "Done writing metrics to db: %s table for subset %s",
            matrix_type,
            subset
        )
<<<<<<< HEAD
        logging.info(
            "Done writing metrics to db: %s table for subset %s",
            matrix_type,
            subset
        )
=======
>>>>>>> 890370b4

    @db_retry
    def _write_to_db(
        self,
        model_id,
        subset_hash,
        evaluation_start_time,
        evaluation_end_time,
        as_of_date_frequency,
        evaluations,
        evaluation_table_obj,
        subset_hash=None,
    ):
        """Write evaluation objects to the database

        Binds the model_id as as_of_date to the given ORM objects
        and writes them to the database

        Args:
            model_id (int) primary key of the model
            evaluation_start_time (pandas._libs.tslibs.timestamps.Timestamp)
                first as_of_date included in the evaluation period
            evaluation_end_time (pandas._libs.tslibs.timestamps.Timestamp) last
                as_of_date included in the evaluation period
            as_of_date_frequency (str) the frequency with which as_of_dates
                occur between the evaluation_start_time and evaluation_end_time
            evaluations (list) results_schema.TestEvaluation, TrainEvaluation,
                TestSubsetEvaluation, or TrainSubsetEvaluation objects
            evaluation_table_obj (schema.TestEvaluation, TrainEvaluation,
                TestSubsetEvaluation, or TrainSubsetEvaluation) specifies to
                which table to add the evaluations
            subset_hash (str) the hash of the subset, if any, that the
                evaluation is made on
        """
        session = self.sessionmaker()

<<<<<<< HEAD
        session.query(evaluation_table_obj).filter_by(
            model_id=model_id,
            evaluation_start_time=evaluation_start_time,
            evaluation_end_time=evaluation_end_time,
            as_of_date_frequency=as_of_date_frequency,
            subset_hash=subset_hash
        ).delete()

=======
        if subset_hash is None:
            session.query(evaluation_table_obj).filter_by(
                model_id=model_id,
                evaluation_start_time=evaluation_start_time,
                evaluation_end_time=evaluation_end_time,
                as_of_date_frequency=as_of_date_frequency,
            ).delete()
        else:
            session.query(evaluation_table_obj).filter_by(
                model_id=model_id,
                evaluation_start_time=evaluation_start_time,
                evaluation_end_time=evaluation_end_time,
                as_of_date_frequency=as_of_date_frequency,
                subset_hash=subset_hash
            ).delete()
>>>>>>> 890370b4
        for evaluation in evaluations:
            evaluation.model_id = model_id
            evaluation.as_of_date_frequency = as_of_date_frequency
            evaluation.subset_hash = subset_hash
            evaluation.evaluation_start_time = evaluation_start_time
            evaluation.evaluation_end_time = evaluation_end_time
<<<<<<< HEAD
=======
            evaluation.as_of_date_frequency = as_of_date_frequency
            if subset_hash is not None:
                evaluation.subset_hash = subset_hash
>>>>>>> 890370b4
            session.add(evaluation)
        session.commit()
        session.close()<|MERGE_RESOLUTION|>--- conflicted
+++ resolved
@@ -445,20 +445,11 @@
             subset (dict) A dictionary containing a predictions query and a
                 name for the subset to evaluate on, if any
         """
-<<<<<<< HEAD
         evaluation_table_obj = matrix_store.matrix_type.evaluation_obj
         
         # If we are evaluating on a subset, we want to get just the labels and
         # predictions for the included entity-date pairs
         if subset:
-=======
-        # If we are evaluating on a subset, we want to get just the labels and
-        # predictions for the included entity-date pairs and write to the
-        # Test- or TrainSubsetEvaluations table, rather than the overall
-        # Test- or TrainEvaluations table.
-        if subset is not None:
-            evaluation_table_obj = matrix_store.matrix_type.subset_evaluation_obj
->>>>>>> 890370b4
             labels, predictions_proba = self._subset_labels_and_predictions(
                     matrix_store,
                     predictions_proba,
@@ -467,14 +458,8 @@
             )
             subset_hash = subset["hash"]
         else:
-<<<<<<< HEAD
             labels = matrix_store.labels()
             subset_hash = '' 
-=======
-            evaluation_table_obj = matrix_store.matrix_type.evaluation_obj
-            labels = matrix_store.labels()
-            subset_hash = None
->>>>>>> 890370b4
         
         matrix_type = matrix_store.matrix_type.string_name
         evaluation_start_time = matrix_store.as_of_dates[0]
@@ -528,14 +513,11 @@
             matrix_type,
             subset
         )
-<<<<<<< HEAD
         logging.info(
             "Done writing metrics to db: %s table for subset %s",
             matrix_type,
             subset
         )
-=======
->>>>>>> 890370b4
 
     @db_retry
     def _write_to_db(
@@ -572,7 +554,6 @@
         """
         session = self.sessionmaker()
 
-<<<<<<< HEAD
         session.query(evaluation_table_obj).filter_by(
             model_id=model_id,
             evaluation_start_time=evaluation_start_time,
@@ -581,35 +562,15 @@
             subset_hash=subset_hash
         ).delete()
 
-=======
-        if subset_hash is None:
-            session.query(evaluation_table_obj).filter_by(
-                model_id=model_id,
-                evaluation_start_time=evaluation_start_time,
-                evaluation_end_time=evaluation_end_time,
-                as_of_date_frequency=as_of_date_frequency,
-            ).delete()
-        else:
-            session.query(evaluation_table_obj).filter_by(
-                model_id=model_id,
-                evaluation_start_time=evaluation_start_time,
-                evaluation_end_time=evaluation_end_time,
-                as_of_date_frequency=as_of_date_frequency,
-                subset_hash=subset_hash
-            ).delete()
->>>>>>> 890370b4
         for evaluation in evaluations:
             evaluation.model_id = model_id
             evaluation.as_of_date_frequency = as_of_date_frequency
             evaluation.subset_hash = subset_hash
             evaluation.evaluation_start_time = evaluation_start_time
             evaluation.evaluation_end_time = evaluation_end_time
-<<<<<<< HEAD
-=======
             evaluation.as_of_date_frequency = as_of_date_frequency
             if subset_hash is not None:
                 evaluation.subset_hash = subset_hash
->>>>>>> 890370b4
             session.add(evaluation)
         session.commit()
         session.close()