import io
import json
import logging
import pandas
import os

import s3fs
from sqlalchemy.orm import sessionmaker
from urllib.parse import urlparse


from triage.component import metta
from triage.component.results_schema import Matrix


class BuilderBase(object):
    def __init__(
        self,
        db_config,
        matrix_directory,
        engine,
        replace=True,
        include_missing_labels_in_train_as=None,
    ):
        self.db_config = db_config
        self.matrix_directory = matrix_directory
        self.engine = engine
        self.replace = replace
<<<<<<< HEAD
        self.include_missing_labels_in_train_as = include_missing_labels_in_train_as
=======
        self.sessionmaker = sessionmaker(bind=self.engine)
>>>>>>> 5d1ef41f

    def validate(self):
        for expected_db_config_val in [
            'features_schema_name',
            'sparse_state_table_name',
            'labels_schema_name',
            'labels_table_name'
        ]:
            if expected_db_config_val not in self.db_config:
                raise ValueError('{} needed in db_config'.format(expected_db_config_val))

    def build_all_matrices(self, build_tasks):
        logging.info('Building %s matrices', len(build_tasks.keys()))

        for i, (matrix_uuid, task_arguments) in enumerate(build_tasks.items()):
            logging.info(f"Building matrix {matrix_uuid} ({i}/{len(build_tasks.keys())})")
            self.build_matrix(**task_arguments)
            logging.debug(f"Matrix {matrix_uuid} built")

    def _outer_join_query(
        self,
        right_table_name,
        right_column_selections,
        entity_date_table_name,
        additional_conditions=''
    ):
        """ Given a (features or labels) table, a list of times, columns to
        select, and (optionally) a set of join conditions, perform an outer
        join to the entity date table.

        :param right_table_name: the name of the right (feature/label) table
        :param right_column_selections: formatted text for the columns to select
        :param entity_date_table_name: name of table containing all valid entity ids and dates
        :param additional_conditions: formatted text for additional join
                                      conditions
        :type right_table_name: str
        :type right_column_selections: str
        :type entity_date_table_name: str
        :type additional_conditions: str

        :return: postgresql query for the outer join to the entity-dates table
        :rtype: str
        """

        # put everything into the query
        query = """
            SELECT ed.entity_id,
                   ed.as_of_date{columns}
            FROM {entity_date_table_name} ed
            LEFT OUTER JOIN {right_table} r
            ON ed.entity_id = r.entity_id AND
               ed.as_of_date = r.as_of_date
               {more}
            ORDER BY ed.entity_id,
                     ed.as_of_date
        """.format(
            columns=''.join(right_column_selections),
            feature_schema=self.db_config['features_schema_name'],
            entity_date_table_name=entity_date_table_name,
            right_table=right_table_name,
            more=additional_conditions
        )
        return(query)

    def make_entity_date_table(
        self,
        as_of_times,
        label_name,
        label_type,
        state,
        matrix_type,
        matrix_uuid,
        label_timespan
    ):
        """ Make a table containing the entity_ids and as_of_dates required for
        the current matrix.

        :param as_of_times: the times to be used for the current matrix
        :param label_name: name of the label to be used
        :param label_type: the type of label to be used
        :param state: the entity state to be used in the matrix
        :param matrix_type: the type (train/test) of matrix
        :param matrix_uuid: a unique id for the matrix
        :param label_timespan: the time timespan that labels in matrix will include
        :type as_of_times: list
        :type label_name: str
        :type label_type: str
        :type state: str
        :type matrix_type: str
        :type matrix_uuid: str
        :type label_timespan: str

        :return: table name
        :rtype: str
        """

        as_of_time_strings = [str(as_of_time) for as_of_time in as_of_times]
        if matrix_type == 'test' or self.include_missing_labels_in_train_as is not None:
            indices_query = self._all_valid_entity_dates_query(
                as_of_time_strings=as_of_time_strings,
                state=state
            )
        elif matrix_type == 'train':
            indices_query = self._all_labeled_entity_dates_query(
                as_of_time_strings=as_of_time_strings,
                state=state,
                label_name=label_name,
                label_type=label_type,
                label_timespan=label_timespan
            )
        else:
            raise ValueError('Unknown matrix type passed: {}'.format(matrix_type))

        table_name = '_'.join([matrix_uuid, 'matrix_entity_date'])
        query = """
            DROP TABLE IF EXISTS {features_schema_name}."{table_name}";
            CREATE TABLE {features_schema_name}."{table_name}"
            AS ({index_query})
        """.format(
            features_schema_name=self.db_config['features_schema_name'],
            table_name=table_name,
            index_query=indices_query
        )
        logging.info('Creating matrix-specific entity-date table for matrix '
                     '%s with query %s', matrix_uuid, query)
        self.engine.execute(query)

        return table_name

    def _all_labeled_entity_dates_query(
        self,
        as_of_time_strings,
        state,
        label_name,
        label_type,
        label_timespan
    ):
        query = """
            SELECT entity_id, as_of_date
            FROM {states_table}
            JOIN {labels_schema_name}.{labels_table_name} using (entity_id, as_of_date)
            WHERE {state_string}
            AND as_of_date IN (SELECT (UNNEST (ARRAY{times}::timestamp[])))
            AND label_name = '{l_name}'
            AND label_type = '{l_type}'
            AND label_timespan = '{timespan}'
            AND label is not null
            ORDER BY entity_id, as_of_date
        """.format(
            states_table=self.db_config['sparse_state_table_name'],
            state_string=state,
            labels_schema_name=self.db_config['labels_schema_name'],
            labels_table_name=self.db_config['labels_table_name'],
            l_name=label_name,
            l_type=label_type,
            timespan=label_timespan,
            times=as_of_time_strings
        )

        return query

    def _all_valid_entity_dates_query(self, state, as_of_time_strings):
        query = """
            SELECT entity_id, as_of_date
            FROM {states_table}
            WHERE {state_string}
            AND as_of_date IN (SELECT (UNNEST (ARRAY{times}::timestamp[])))
            ORDER BY entity_id, as_of_date
        """.format(
            states_table=self.db_config['sparse_state_table_name'],
            state_string=state,
            times=as_of_time_strings
        )
        return query


class CSVBuilder(BuilderBase):
    def build_matrix(
        self,
        as_of_times,
        label_name,
        label_type,
        feature_dictionary,
        matrix_directory,
        matrix_metadata,
        matrix_uuid,
        matrix_type
    ):
        """ Write a design matrix to disk with the specified paramters.

        :param as_of_times: datetimes to be included in the matrix
        :param label_name: name of the label to be used
        :param label_type: the type of label to be used
        :param feature_dictionary: a dictionary of feature tables and features
                                   to be included in the matrix
        :param matrix_directory: the directory in which to store the matrix
        :param matrix_metadata: a dictionary of metadata about the matrix
        :param matrix_uuid: a unique id for the matrix
        :param matrix_type: the type (train/test) of matrix
        :type as_of_times: list
        :type label_name: str
        :type label_type: str
        :type feature_dictionary: dict
        :type matrix_directory: str
        :type matrix_metadata: dict
        :type matrix_uuid: str
        :type matrix_type: str

        :return: none
        :rtype: none
        """
        matrix_filename = os.path.join(
            matrix_directory,
            '{}.csv'.format(matrix_uuid)
        )

        # The output directory is local or in s3
        path_parsed = urlparse(matrix_filename)
        scheme = path_parsed.scheme  # If '' of 'file' is a regular file or 's3'

        if scheme in ('', 'file'):
            if not self.replace and os.path.exists(matrix_filename):
                logging.info('Skipping %s because matrix already exists', matrix_filename)
                return
        elif scheme == 's3':
            if not self.replace and s3fs.S3FileSystem().exists(matrix_filename):
                logging.info('Skipping %s because matrix already exists', matrix_filename)
                return
        else:
            raise ValueError(f"""URL scheme not supported:
              {scheme} (from {matrix_filename})
            """)

        logging.info('Creating matrix %s > %s', matrix_metadata['matrix_id'], matrix_filename)
        # make the entity time table and query the labels and features tables
        logging.info('Making entity date table for matrix %s', matrix_uuid)
        entity_date_table_name = self.make_entity_date_table(
            as_of_times,
            label_name,
            label_type,
            matrix_metadata['state'],
            matrix_type,
            matrix_uuid,
            matrix_metadata['label_timespan']
        )
        logging.info('Extracting feature group data from database into file '
                     'for matrix %s', matrix_uuid)
        features_csv_names = self.write_features_data(
            as_of_times,
            feature_dictionary,
            entity_date_table_name,
            matrix_uuid
        )
        logging.info(f"Feature data extracted for matrix {matrix_uuid}")
        try:
            logging.info('Extracting label data from database into file for '
                         'matrix %s', matrix_uuid)
            labels_csv_name = self.write_labels_data(
                label_name,
                label_type,
                entity_date_table_name,
                matrix_uuid,
                matrix_metadata['label_timespan']
            )
            features_csv_names.insert(0, labels_csv_name)

            logging.info(f"Label data extracted for matrix {matrix_uuid}")
            # stitch together the csvs
            logging.info('Merging feature files for matrix %s', matrix_uuid)
            output = self.merge_feature_csvs(
                features_csv_names,
                matrix_directory,
                matrix_uuid
            )
            logging.info(f"Features data merged for matrix {matrix_uuid}")
        finally:
            # clean up files and database before finishing
            for csv_name in features_csv_names:
                self.remove_file(csv_name)
        try:
            # store the matrix
            logging.info('Archiving matrix %s with metta', matrix_uuid)
            metta.archive_matrix(
                matrix_config=matrix_metadata,
                df_matrix=output,
                overwrite=True,
                directory=self.matrix_directory,
                format='csv'
            )
            logging.info("Matrix {matrix_uuid} archived (using metta)")
            # If completely archived, save its information to matrices table
            # At this point, existence of matrix already tested, so no need to delete from db
            if matrix_type == 'train':
                lookback = matrix_metadata["max_training_history"]
            else:
                lookback = matrix_metadata["test_duration"]

            matrix = Matrix(
                matrix_id=matrix_metadata["matrix_id"],
                matrix_uuid=matrix_uuid,
                matrix_type=matrix_type,
                labeling_window=matrix_metadata["label_timespan"],
                n_examples=len(output),
                lookback_duration=lookback,
                feature_start_time=matrix_metadata["feature_start_time"],
                matrix_metadata=json.dumps(matrix_metadata, sort_keys=True, default=str)
            )
            session = self.sessionmaker()
            session.add(matrix)
            session.commit()
            session.close()

        finally:
            if isinstance(output, str):
                os.remove(output)


    def write_labels_data(
        self,
        label_name,
        label_type,
        entity_date_table_name,
        matrix_uuid,
        label_timespan
    ):
        """ Query the labels table and write the data to disk in csv format.

        :param as_of_times: the times to be used for the current matrix
        :param label_name: name of the label to be used
        :param label_type: the type of label to be used
        :param entity_date_table_name: the name of the entity date table
        :param matrix_uuid: a unique id for the matrix
        :param label_timespan: the time timespan that labels in matrix will include
        :type label_name: str
        :type label_type: str
        :type entity_date_table_name: str
        :type matrix_uuid: str
        :type label_timespan: str

        :return: name of csv containing labels
        :rtype: str
        """
        csv_name = os.path.join(
            self.matrix_directory,
            '{}-{}.csv'.format(matrix_uuid, self.db_config['labels_table_name'])
        )
        if self.include_missing_labels_in_train_as is None:
            label_predicate = 'r.label'
        elif self.include_missing_labels_in_train_as is False:
            label_predicate = 'coalesce(r.label, 0)'
        elif self.include_missing_labels_in_train_as is True:
            label_predicate = 'coalesce(r.label, 1)'
        else:
            raise ValueError(
                'incorrect value "{}" for include_missing_labels_in_train_as'.format(
                    self.include_missing_labels_in_train_as
                )
            )

        labels_query = self._outer_join_query(
            right_table_name='{schema}.{table}'.format(
                schema=self.db_config['labels_schema_name'],
                table=self.db_config['labels_table_name']
            ),
            entity_date_table_name='"{schema}"."{table}"'.format(
                schema=self.db_config['features_schema_name'],
                table=entity_date_table_name
            ),
            right_column_selections=', {} as {}'.format(label_predicate, label_name),
            additional_conditions='''AND
                r.label_name = '{name}' AND
                r.label_type = '{type}' AND
                r.label_timespan = '{timespan}'
            '''.format(
                name=label_name,
                type=label_type,
                timespan=label_timespan
            )
        )

        self.write_to_csv(labels_query, csv_name)
        return(csv_name)

    def write_features_data(
        self,
        as_of_times,
        feature_dictionary,
        entity_date_table_name,
        matrix_uuid
    ):
        """ Loop over tables in features schema, writing the data from each to a
        csv. Return the full list of feature csv names and the list of all
        features.

        :param as_of_times: the times to be included in the matrix
        :param feature_dictionary: a dictionary of feature tables and features
            to be included in the matrix
        :param entity_date_table_name: the name of the entity date table
            for the matrix
        :param matrix_uuid: a human-readable id for the matrix
        :type as_of_times: list
        :type feature_dictionary: dict
        :type entity_date_table_name: str
        :type matrix_uuid: str

        :return: list of csvs containing feature data
        :rtype: tuple
        """
        # iterate! for each table, make query, write csv, save feature & file names
        features_csv_names = []
        for feature_table_name, feature_names in feature_dictionary.items():
            logging.info('Retrieving feature data from %s', feature_table_name)
            csv_name = os.path.join(
                self.matrix_directory,
                '{}-{}.csv'.format(matrix_uuid, feature_table_name)
            )
            features_query = self._outer_join_query(
                right_table_name='{schema}.{table}'.format(
                    schema=self.db_config['features_schema_name'],
                    table=feature_table_name
                ),
                entity_date_table_name='{schema}."{table}"'.format(
                    schema=self.db_config['features_schema_name'],
                    table=entity_date_table_name
                ),
                # collate imputation shouldn't leave any nulls and we double-check
                # the imputed table in FeatureGenerator.create_all_tables() but as
                # a final check, raise a divide by zero error on export if the
                # database encounters any during the outer join
                right_column_selections=[', "{0}"'.format(fn) for fn in feature_names]
            )
            self.write_to_csv(features_query, csv_name)
            features_csv_names.append(csv_name)

        return(features_csv_names)

    def write_to_csv(self, query_string, file_name, header='HEADER'):
        """ Given a query, write the requested data to csv.

        :param query_string: query to send
        :param file_name: name to save the file as
        :header: text to include in query indicating if a header should be saved
                 in output
        :type query_string: str
        :type file_name: str
        :type header: str

        :return: none
        :rtype: none
        """
        matrix_csv = self.open_fh_for_writing(file_name)
        logging.debug('Copying to CSV query %s', query_string)
        try:
            copy_sql = 'COPY ({query}) TO STDOUT WITH CSV {head}'.format(
                query=query_string,
                head=header
            )
            conn = self.engine.raw_connection()
            cur = conn.cursor()
            cur.copy_expert(copy_sql, matrix_csv)
        finally:
            self.close_filehandle(file_name)


class HighMemoryCSVBuilder(CSVBuilder):
    def __init__(self, *args, **kwargs):
        super(HighMemoryCSVBuilder, self).__init__(*args, **kwargs)
        self.filehandles = {}

    def open_fh_for_writing(self, filename):
        self.filehandles[filename] = io.StringIO()
        return self.filehandles[filename]

    def open_fh_for_reading(self, filename):
        self.filehandles[filename].seek(0)
        return self.filehandles[filename]

    def close_filehandles(self):
        pass

    def close_filehandle(self, filename):
        pass

    def remove_file(self, filename):
        del self.filehandles[filename]

    def merge_feature_csvs(self, source_filenames, matrix_directory, matrix_uuid):
        """Horizontally merge a list of feature CSVs
        Assumptions:
        - The first and second columns of each CSV are
          the entity_id and date
        - That the CSVs have the same list of entity_id/date combinations
          in the same order.
        - The first CSV is expected to be labels, and only have
          entity_id, date, and label.
        - All other CSVs do not have any labels (all non entity_id/date columns
          will be treated as features)
        - The label will be in the *last* column of the merged CSV

        :param source_filenames: the filenames of each feature csv
        :param out_filename: the desired filename of the merged csv
        :type source_filenames: list
        :type out_filename: str

        :return: none
        :rtype: none

        :raises: ValueError if the first two columns in every CSV don't match
        """

        source_filehandles = [self.open_fh_for_reading(fname) for fname in source_filenames]
        dataframes = []
        for i, filehandle in enumerate(source_filehandles):
            df = pandas.read_csv(filehandle)
            df.set_index(['entity_id', 'as_of_date'], inplace=True)
            dataframes.append(df)

            # check for any nulls. the labels, understood to be the first file,
            # can have nulls but no features should. therefore, skip the first dataframe
            if i > 0:
                columns_with_nulls = [
                    column
                    for column in df.columns
                    if df[column].isnull().values.any()
                ]
                if len(columns_with_nulls) > 0:
                    raise ValueError(
                        "Imputation failed for the following features: %s" %
                        columns_with_nulls
                    )
            i += 1

        big_df = dataframes[1].join(dataframes[2:] + [dataframes[0]])
        return big_df<|MERGE_RESOLUTION|>--- conflicted
+++ resolved
@@ -26,11 +26,8 @@
         self.matrix_directory = matrix_directory
         self.engine = engine
         self.replace = replace
-<<<<<<< HEAD
         self.include_missing_labels_in_train_as = include_missing_labels_in_train_as
-=======
         self.sessionmaker = sessionmaker(bind=self.engine)
->>>>>>> 5d1ef41f
 
     def validate(self):
         for expected_db_config_val in [
