import testing.postgresql
from sqlalchemy import create_engine

from triage.component.results_schema import Base

from .factories import (
    ModelGroupFactory,
    ModelFactory,
    SubsetFactory,
    EvaluationFactory,
<<<<<<< HEAD
=======
    SubsetEvaluationFactory,
>>>>>>> 890370b4
    TestPredictionFactory,
    TrainPredictionFactory,
    IndividualImportanceFactory,
    init_engine,
    session,
)


def test_evaluation_factories_no_subset():
    with testing.postgresql.Postgresql() as postgresql:
        engine = create_engine(postgresql.url())
        Base.metadata.create_all(engine)
        init_engine(engine)

        model_group = ModelGroupFactory()
        model = ModelFactory(model_group_rel=model_group)
        for metric, value in [("precision@", 0.4), ("recall@", 0.3)]:
            EvaluationFactory(
                model_rel=model, metric=metric, parameter="100_abs", value=value
            )
        session.commit()
        results = engine.execute(
            """\
<<<<<<< HEAD
            select
                model_group_id,
                m.model_id,
                e.metric,
                e.value,
                e.subset_hash
            from
                test_results.evaluations e
                join model_metadata.models m using (model_id)
            """
        )
        for model_group_id, model_id, metric, value, subset_hash in results:
            # if the evaluations are created with the model group and model,
            # as opposed to an autoprovisioned one,
            # the ids in a fresh DB should be 1
            assert model_group_id == 1
            assert model_id == 1
            assert not subset_hash


def test_subset_evaluation_factories_with_subset():
    with testing.postgresql.Postgresql() as postgresql:
        engine = create_engine(postgresql.url())
        Base.metadata.create_all(engine)
        init_engine(engine)

        model_group = ModelGroupFactory()
        model = ModelFactory(model_group_rel=model_group)
        subset = SubsetFactory()
        for metric, value in [("precision@", 0.4), ("recall@", 0.3)]:
            EvaluationFactory(
                model_rel=model, metric=metric, parameter="100_abs", value=value
            )
        session.commit()
        results = engine.execute(
            """\
=======
>>>>>>> 890370b4
            select
                model_group_id,
                m.model_id,
                s.subset_hash as s_subset_hash,
                e.subset_hash as e_subset_hash,
                e.metric,
                e.value
            from
                test_results.evaluations e
                join model_metadata.models m using (model_id)
<<<<<<< HEAD
                join model_metadata.subsets s using (subset_hash)
=======
>>>>>>> 890370b4
            """
        )
        for model_group_id, model_id, metric, value in results:
            # if the evaluations are created with the model group and model,
            # as opposed to an autoprovisioned one,
            # the ids in a fresh DB should be 1
            assert model_group_id == 1
            assert model_id == 1
            assert s_subset_hash == e_subset_hash


def test_subset_evaluation_factories():
    with testing.postgresql.Postgresql() as postgresql:
        engine = create_engine(postgresql.url())
        Base.metadata.create_all(engine)
        init_engine(engine)
<<<<<<< HEAD
        
        model_group = ModelGroupFactory()
        model = ModelFactory(model_group_rel=model_group)
=======

        model_group = ModelGroupFactory()
        model = ModelFactory(model_group_rel=model_group)
        subset = SubsetFactory()
        for metric, value in [("precision@", 0.4), ("recall@", 0.3)]:
            EvaluationFactory(
                model_rel=model, metric=metric, parameter="100_abs", value=value
            )
        session.commit()
        results = engine.execute(
            """\
            select
                model_group_id,
                m.model_id,
                s.subset_hash as s_subset_hash,
                e.subset_hash as e_subset_hash,
                e.metric,
                e.value
            from
                test_results.subset_evaluations e
                join model_metadata.models m using (model_id)
                join model_metadata.subsets s using (subset_hash)
            """
        )
        for model_group_id, model_id, metric, value in results:
            # if the evaluations are created with the model group and model,
            # as opposed to an autoprovisioned one,
            # the ids in a fresh DB should be 1
            assert model_group_id == 1
            assert model_id == 1
            assert s_subset_hash == e_subset_hash


def test_prediction_factories():
    with testing.postgresql.Postgresql() as postgresql:
        engine = create_engine(postgresql.url())
        Base.metadata.create_all(engine)
        init_engine(engine)
        
        model_group = ModelGroupFactory()
        model = ModelFactory(model_group_rel=model_group)
>>>>>>> 890370b4
       
        entity_dates = [
            (1, "2016-01-01"),
            (1, "2016-04-01"),
            (2, "2016-01-01"),
            (2, "2016-04-01"),
            (3, "2016-01-01"),
            (3, "2016-04-01"),
        ]

        for entity_id, as_of_date in entity_dates:
            IndividualImportanceFactory(
                model_rel=model, entity_id=entity_id, as_of_date=as_of_date
            )
        session.commit()

        for factory in [TestPredictionFactory, TrainPredictionFactory]:
            # create some basic predictions, but with the same model group and
            # model to test the factory relationships
            for entity_id, as_of_date in entity_dates:
                factory(
                    model_rel=model, entity_id=entity_id, as_of_date=as_of_date
                )
            session.commit()

            if factory == TestPredictionFactory:
                results_schema = "test_results"
            elif factory == TrainPredictionFactory:
                results_schema = "train_results"

            results = engine.execute(
                f"""
                select m.*, p.*
                from
                    {results_schema}.predictions p
                    join model_metadata.models m using (model_id)
                    join test_results.individual_importances i using (model_id, entity_id, as_of_date)
                """
            )
            assert len([row for row in results]) == 6
            # if the predictions are created with the model,
            # the join should work and we should have the original six results<|MERGE_RESOLUTION|>--- conflicted
+++ resolved
@@ -8,10 +8,6 @@
     ModelFactory,
     SubsetFactory,
     EvaluationFactory,
-<<<<<<< HEAD
-=======
-    SubsetEvaluationFactory,
->>>>>>> 890370b4
     TestPredictionFactory,
     TrainPredictionFactory,
     IndividualImportanceFactory,
@@ -35,7 +31,6 @@
         session.commit()
         results = engine.execute(
             """\
-<<<<<<< HEAD
             select
                 model_group_id,
                 m.model_id,
@@ -72,8 +67,6 @@
         session.commit()
         results = engine.execute(
             """\
-=======
->>>>>>> 890370b4
             select
                 model_group_id,
                 m.model_id,
@@ -83,52 +76,6 @@
                 e.value
             from
                 test_results.evaluations e
-                join model_metadata.models m using (model_id)
-<<<<<<< HEAD
-                join model_metadata.subsets s using (subset_hash)
-=======
->>>>>>> 890370b4
-            """
-        )
-        for model_group_id, model_id, metric, value in results:
-            # if the evaluations are created with the model group and model,
-            # as opposed to an autoprovisioned one,
-            # the ids in a fresh DB should be 1
-            assert model_group_id == 1
-            assert model_id == 1
-            assert s_subset_hash == e_subset_hash
-
-
-def test_subset_evaluation_factories():
-    with testing.postgresql.Postgresql() as postgresql:
-        engine = create_engine(postgresql.url())
-        Base.metadata.create_all(engine)
-        init_engine(engine)
-<<<<<<< HEAD
-        
-        model_group = ModelGroupFactory()
-        model = ModelFactory(model_group_rel=model_group)
-=======
-
-        model_group = ModelGroupFactory()
-        model = ModelFactory(model_group_rel=model_group)
-        subset = SubsetFactory()
-        for metric, value in [("precision@", 0.4), ("recall@", 0.3)]:
-            EvaluationFactory(
-                model_rel=model, metric=metric, parameter="100_abs", value=value
-            )
-        session.commit()
-        results = engine.execute(
-            """\
-            select
-                model_group_id,
-                m.model_id,
-                s.subset_hash as s_subset_hash,
-                e.subset_hash as e_subset_hash,
-                e.metric,
-                e.value
-            from
-                test_results.subset_evaluations e
                 join model_metadata.models m using (model_id)
                 join model_metadata.subsets s using (subset_hash)
             """
@@ -150,7 +97,6 @@
         
         model_group = ModelGroupFactory()
         model = ModelFactory(model_group_rel=model_group)
->>>>>>> 890370b4
        
         entity_dates = [
             (1, "2016-01-01"),
