--- conflicted
+++ resolved
@@ -172,7 +172,6 @@
         }
     }
 
-<<<<<<< HEAD
     with testing.postgresql.Postgresql() as postgresql:
         engine = create_engine(postgresql.url())
         ensure_db(engine)
@@ -200,6 +199,7 @@
                     'end_time': datetime.datetime.now(),
                     'start_time': datetime.date(2012, 12, 20),
                     'label_name': 'label',
+                    'metta-uuid': '1234',
                     'feature_names': ['ft1', 'ft2']
                 })
             )
@@ -215,27 +215,4 @@
             for row in engine.execute(
                 'select model_parameters from results.model_groups'
             ):
-                assert 'n_jobs' not in row[0]
-=======
-    trainer = ModelTrainer(
-        project_path='',
-        experiment_hash=None,
-        model_storage_engine=S3ModelStorageEngine(None, ''),
-        db_engine=None,
-    )
-
-    train_tasks = trainer.generate_train_tasks(
-        grid_config,
-        dict(),
-        InMemoryMatrixStore(None, {
-            'prediction_window': '1d',
-            'end_time': datetime.datetime.now(),
-            'metta-uuid': '1234',
-        })
-    )
-    assert len(train_tasks) == 51 # 48+3, would be (48*2)+3 if we didn't remove
-    assert len([
-        task for task in train_tasks
-        if 'n_jobs' in task['parameters']
-    ]) == 48
->>>>>>> e4fa0f3b
+                assert 'n_jobs' not in row[0]